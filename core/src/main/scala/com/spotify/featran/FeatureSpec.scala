/*
 * Copyright 2017 Spotify AB.
 *
 * Licensed under the Apache License, Version 2.0 (the "License");
 * you may not use this file except in compliance with the License.
 * You may obtain a copy of the License at
 *
 *     http://www.apache.org/licenses/LICENSE-2.0
 *
 * Unless required by applicable law or agreed to in writing,
 * software distributed under the License is distributed on an
 * "AS IS" BASIS, WITHOUT WARRANTIES OR CONDITIONS OF ANY
 * KIND, either express or implied.  See the License for the
 * specific language governing permissions and limitations
 * under the License.
 */

package com.spotify.featran

import com.spotify.featran.transformers.{ConvertFunction, Converter, Settings, Transformer => FTransformer}

<<<<<<< HEAD
import scala.reflect.runtime.universe._
import scala.collection.mutable
import scala.language.{higherKinds, implicitConversions}
=======
import scala.collection.{breakOut, mutable}
>>>>>>> 76261aad
import scala.reflect.ClassTag
/**
 * Companion object for [[FeatureSpec]].
 */
object FeatureSpec {

  private[featran] type ARRAY = Array[Option[Any]]

  /**
   * Create a new [[FeatureSpec]] for input record type `T`.
   * @tparam T input record type to extract features from
   */
  def of[T]: FeatureSpec[T] = new FeatureSpec[T](Array.empty, Crossings.empty)

  /**
   * Combine multiple [[FeatureSpec]]s into a single spec.
   */
  def combine[T](specs: FeatureSpec[T]*): FeatureSpec[T] = {
    require(specs.nonEmpty, "Empty specs")
    new FeatureSpec(specs.map(_.features).reduce(_ ++ _), specs.map(_.crossings).reduce(_ ++ _))
  }
}

/**
 * Encapsulate specification for feature extraction and transformation.
 * @tparam T input record type to extract features from
 */
class FeatureSpec[T] private[featran]
  (private[featran] val features: Array[Feature[T, _, _, _]],
  private[featran] val crossings: Crossings) {

  private def featureSet: FeatureSet[T] = new FeatureSet[T](features, crossings)

  /**
   * Add a required field specification.
   * @param f function to extract feature `A` from record `T`
   * @param t [[com.spotify.featran.transformers.Transformer Transformer]] for extracted feature `A`
   * @tparam A extracted feature type
   */
  def required[A: TypeTag](f: T => A)(t: FTransformer[A, _, _]): FeatureSpec[T] =
    optional(t => Some(f(t)))(t)

  /**
   * Add an optional field specification.
   * @param f function to extract feature `Option[A]` from record `T`
   * @param default default for missing values
   * @param t [[com.spotify.featran.transformers.Transformer Transformer]] for extracted feature `A`
   * @tparam A extracted feature type
   */
  def optional[A: TypeTag](f: T => Option[A], default: Option[A] = None)(
    t: FTransformer[A, _, _]): FeatureSpec[T] =
    new FeatureSpec[T](this.features :+ new Feature(f, default, t), this.crossings)

  /**
   * Cross feature values of two underlying transformers.
   * @param k names of transformers to be crossed
   * @param f function to cross feature value pairs
   */
  def cross(k: (String, String))(f: (Double, Double) => Double): FeatureSpec[T] = {
    val names: Set[String] =
      features.map(_.transformer.name)(scala.collection.breakOut)
    val d = Set(k._1, k._2).diff(names)
    require(d.isEmpty, s"Feature ${d.mkString(", ")} not found")
    new FeatureSpec[T](this.features, this.crossings + (k -> f))
  }

  /**
   * Compose with another spec by applying a prepare function to input records first.
   *
   * Useful for reusing an existing spec for a different input record type.
   * @param spec spec to compose with
   * @param f function to prepare input records for the other spec
   * @tparam S input record type of the other spec
   */
  def compose[S: TypeTag](spec: FeatureSpec[S])(f: T => S): FeatureSpec[T] = {
    val composedFeatures = spec.features.map { feature =>
      val t = feature.transformer.asInstanceOf[FTransformer[Any, _, _]]
      new Feature(f.andThen(feature.f), feature.default, t)
    }
    new FeatureSpec[T](this.features ++ composedFeatures, this.crossings ++ spec.crossings)
  }

  def convert[M[_], C](input: M[T])
    (implicit fw: Converter[C], ct: ClassTag[C], dt: CollectionType[M]): M[C] = {
    import dt.Ops._
    input.map{row => fw.convert(row, features.toList)}
  }

  /**
   * Extract features from an input collection.
   *
   * This is done in two steps, a `reduce` step over the collection to aggregate feature summary,
   * and a `map` step to transform values using the summary.
   * @param input input collection
   * @tparam M input collection type, e.g. `Array`, `List`
   */
  def extract[M[_]: CollectionType](input: M[T]): FeatureExtractor[M, T] = {
    import CollectionType.ops._

    val fs = input.pure(featureSet)
    new FeatureExtractor[M, T](fs, input, None)
  }

  /**
   * Creates a new FeatureSpec with only the features that respect the given predicate.
   *
   * @param predicate Function determining whether or not to include the feature
   */
  def filter(predicate: Feature[T, _, _, _] => Boolean): FeatureSpec[T] = {
    val filteredFeatures = features.filter(predicate)
    val featuresByName =
      filteredFeatures.map[(String, Feature[T, _, _, _]), Map[String, Feature[T, _, _, _]]](f =>
        f.transformer.name -> f)(breakOut)
    val filteredCrossings = crossings.filter[T](featuresByName.contains)

    new FeatureSpec[T](filteredFeatures, filteredCrossings)
  }

  /**
   * Extract features from an input collection using a partial settings from a previous session.
   *
   * This bypasses the `reduce` step in [[extract]] and uses feature summary from settings exported
   * in a previous session.
   * @param input input collection
   * @param settings JSON settings from a previous session
   * @tparam M input collection type, e.g. `Array`, `List`
   */
  def extractWithSubsetSettings[M[_]: CollectionType](
    input: M[T],
    settings: M[String]): FeatureExtractor[M, T] = {
    import CollectionType.ops._

    val featureSet = settings.map { s =>
      val settingsJson = JsonSerializable[Seq[Settings]].decode(s).right.get
      val predicate: Feature[T, _, _, _] => Boolean =
        f => settingsJson.exists(x => x.name == f.transformer.name)

      filter(predicate).featureSet
    }

    new FeatureExtractor[M, T](featureSet, input, Some(settings))
  }

  /**
   * Extract features from an input collection using settings from a previous session.
   *
   * This bypasses the `reduce` step in [[extract]] and uses feature summary from settings exported
   * in a previous session.
   * @param input input collection
   * @param settings JSON settings from a previous session
   * @tparam M input collection type, e.g. `Array`, `List`
   */
  def extractWithSettings[M[_]: CollectionType](input: M[T],
                                                settings: M[String]): FeatureExtractor[M, T] = {
    import CollectionType.ops._

    val fs = input.pure(featureSet)
    new FeatureExtractor[M, T](fs, input, Some(settings))
  }

  /**
   * Extract features from individual records using partial settings. Since the
   * settings are parsed only once, this is more efficient and is recommended when the input is
   * from an unbounded source, e.g. a stream of events or a backend service.
   *
   * This bypasses the `reduce` step in [[extract]] and uses feature summary from settings exported
   * in a previous session.
   * @param settings JSON settings from a previous session
   */
  def extractWithSubsetSettings[F: FeatureBuilder: ClassTag](
    settings: String): RecordExtractor[T, F] = {
    val s = JsonSerializable[Seq[Settings]].decode(settings).right.get
    val predicate: Feature[T, _, _, _] => Boolean = f => s.exists(x => x.name == f.transformer.name)

    new RecordExtractor[T, F](filter(predicate).featureSet, settings)
  }

  /**
   * Extract features from individual records using settings from a previous session. Since the
   * settings are parsed only once, this is more efficient and is recommended when the input is
   * from an unbounded source, e.g. a stream of events or a backend service.
   *
   * This bypasses the `reduce` step in [[extract]] and uses feature summary from settings exported
   * in a previous session.
   * @param settings JSON settings from a previous session
   */
  def extractWithSettings[F: FeatureBuilder: ClassTag](settings: String): RecordExtractor[T, F] =
    new RecordExtractor[T, F](new FeatureSet[T](features, crossings), settings)

}

private class Feature[T, A : TypeTag, B, C](val f: T => Option[A],
                                            val default: Option[A],
                                            val transformer: FTransformer[A, B, C])
    extends Serializable {

  def get(t: T): Option[A] = f(t).orElse(default)

  // Option[A] => Option[B]
  def unsafePrepare(a: Option[Any]): Option[B] =
    a.asInstanceOf[Option[A]].map(transformer.aggregator.prepare)

  // (Option[B], Option[B]) => Option[B]
  def unsafeSum(x: Option[Any], y: Option[Any]): Option[Any] =
    (x.asInstanceOf[Option[B]], y.asInstanceOf[Option[B]]) match {
      case (Some(a), Some(b)) =>
        Some(transformer.aggregator.semigroup.plus(a, b))
      case (Some(a), None) => Some(a)
      case (None, Some(b)) => Some(b)
      case _               => None
    }

  // Option[B] => Option[C]
  def unsafePresent(b: Option[Any]): Option[C] =
    b.asInstanceOf[Option[B]].map(transformer.aggregator.present)

  // Option[C] => Int
  def unsafeFeatureDimension(c: Option[Any]): Int =
    transformer.optFeatureDimension(c.asInstanceOf[Option[C]])

  // Option[C] => Array[String]
  def unsafeFeatureNames(c: Option[Any]): Seq[String] =
    transformer.optFeatureNames(c.asInstanceOf[Option[C]])

  // (Option[A], Option[C], FeatureBuilder[F])
  def unsafeBuildFeatures(a: Option[Any], c: Option[Any], fb: FeatureBuilder[_]): Unit =
    transformer.optBuildFeatures(a.asInstanceOf[Option[A]], c.asInstanceOf[Option[C]], fb)

  // Option[C]
  def unsafeSettings(c: Option[Any]): Settings =
    transformer.settings(c.asInstanceOf[Option[C]])

  def convert[X](row: T)(implicit cf: ConvertFunction[X]): Option[X] = {
    val name = this.transformer.name
    this.f(row).map(v => cf(name, v))
  }
}

private class FeatureSet[T](private[featran] val features: Array[Feature[T, _, _, _]],
                            private[featran] val crossings: Crossings)
    extends Serializable {

  {
    val (_, dups) = features.foldLeft((Set.empty[String], Set.empty[String])) {
      case ((u, d), f) =>
        val n = f.transformer.name
        if (u.contains(n)) {
          (u, d + n)
        } else {
          (u + n, d)
        }
    }
    require(dups.isEmpty, "duplicate transformer names: " + dups.mkString(", "))
  }

  import FeatureSpec.ARRAY

  protected val n: Int = features.length

  // T => Array[Option[A]]
  def unsafeGet(t: T): ARRAY = features.map(_.get(t))

  // Array[Option[A]] => Array[Option[B]]
  def unsafePrepare(a: ARRAY): ARRAY = {
    require(n == a.length)
    var i = 0
    val r = Array.fill[Option[Any]](n)(null)
    while (i < n) {
      r(i) = features(i).unsafePrepare(a(i))
      i += 1
    }
    r
  }

  // (Array[Option[B]], Array[Option[B]]) => Array[Option[B]]
  def unsafeSum(lhs: ARRAY, rhs: ARRAY): ARRAY = {
    require(n == lhs.length)
    require(n == rhs.length)
    val r = Array.fill[Option[Any]](n)(null)
    var i = 0
    while (i < n) {
      r(i) = features(i).unsafeSum(lhs(i), rhs(i))
      i += 1
    }
    r
  }

  // Array[Option[B]] => Array[Option[C]]
  def unsafePresent(b: ARRAY): ARRAY = {
    require(n == b.length)
    var i = 0
    val r = Array.fill[Option[Any]](n)(null)
    while (i < n) {
      r(i) = features(i).unsafePresent(b(i))
      i += 1
    }
    r
  }

  // Array[Option[C]] => Int
  def featureDimension(c: ARRAY): Int = {
    require(n == c.length)
    var sum = 0
    var i = 0
    val m = mutable.Map.empty[String, Int]
    while (i < n) {
      val f = features(i)
      val size = f.unsafeFeatureDimension(c(i))
      sum += size
      val name = f.transformer.name
      if (crossings.keys.contains(name)) {
        m(name) = size
      }
      i += 1
    }
    crossings.map.keys.foreach {
      case (n1, n2) =>
        sum += m(n1) * m(n2)
    }
    sum
  }

  // Array[Option[C]] => Array[String]
  def featureNames(c: ARRAY): Seq[String] = {
    require(n == c.length)
    val b = Seq.newBuilder[String]
    var i = 0
    val m = mutable.Map.empty[String, Seq[String]]
    while (i < n) {
      val f = features(i)
      val names = f.unsafeFeatureNames(c(i))
      b ++= names
      val name = f.transformer.name
      if (crossings.keys.contains(name)) {
        m(name) = names
      }
      i += 1
    }
    crossings.map.keys.foreach {
      case (n1, n2) =>
        for {
          x <- m(n1)
          y <- m(n2)
        } {
          b += Crossings.name(x, y)
        }
    }
    b.result()
  }

  // (Array[Option[A]], Array[Option[C]], FeatureBuilder[F])
  def featureValues[F](a: ARRAY, c: ARRAY, fb: FeatureBuilder[F]): Unit = {
    require(n == c.length)
    fb.init(featureDimension(c))
    var i = 0
    while (i < n) {
      val f = features(i)
      fb.prepare(f.transformer)
      f.unsafeBuildFeatures(a(i), c(i), fb)
      i += 1
    }
  }

  // Option[C]
  def featureSettings(c: ARRAY): Seq[Settings] = {
    require(n == c.length)
    val b = Seq.newBuilder[Settings]
    var i = 0
    while (i < n) {
      b += features(i).unsafeSettings(c(i))
      i += 1
    }
    b.result()
  }

  def decodeAggregators(s: Seq[Settings]): ARRAY = {
    val m: Map[String, Settings] =
      s.map(x => (x.name, x))(scala.collection.breakOut)
    features.map { feature =>
      val name = feature.transformer.name
      require(m.contains(name), s"Missing settings for $name")
      m(feature.transformer.name).aggregators.map(feature.transformer.decodeAggregator)
    }
  }

}

private class MultiFeatureSet[T](features: Array[Feature[T, _, _, _]],
                                 crossings: Crossings,
                                 private val mapping: Map[String, Int])
    extends FeatureSet[T](features, crossings)
    with Serializable {

  import FeatureSpec.ARRAY

  private val dims = mapping.values.toSet.size

  def multiFeatureBuilders[F: FeatureBuilder]: Array[FeatureBuilder[F]] =
    // each underlying FeatureSpec should get a unique copy of FeatureBuilder
    Array.fill(dims) {
      CrossingFeatureBuilder(FeatureBuilder[F].newBuilder, crossings)
    }

  // Array[Option[C]] => Array[String]
  def multiFeatureNames(c: ARRAY): Seq[Seq[String]] = {
    require(n == c.length)
    val bs = (0 until dims).map(_ => Seq.newBuilder[String])
    var i = 0
    val maps = Array.fill(dims)(mutable.Map.empty[String, Seq[String]])
    while (i < n) {
      val f = features(i)
      val names = f.unsafeFeatureNames(c(i))
      val tName = f.transformer.name
      val idx = mapping(tName)
      names.foreach(bs(idx) += _)
      if (crossings.keys.contains(tName)) {
        maps(idx)(tName) = names
      }
      i += 1
    }
    var idx = 0
    while (idx < dims) {
      val m = maps(idx).withDefaultValue(Nil)
      crossings.map.keys.foreach {
        case (n1, n2) =>
          for {
            x <- m(n1)
            y <- m(n2)
          } {
            bs(idx) += Crossings.name(x, y)
          }
      }
      idx += 1
    }
    bs.map(_.result())
  }

  // Array[Option[C]] => Array[Int]
  def multiFeatureDimension(c: ARRAY): Array[Int] = {
    require(n == c.length)
    val sums = Array.fill[Int](dims)(0)
    var i = 0
    val maps = Array.fill(dims)(mutable.Map.empty[String, Int])
    while (i < n) {
      val f = features(i)
      val size = f.unsafeFeatureDimension(c(i))
      val tName = f.transformer.name
      val idx = mapping(tName)
      sums(idx) += size
      if (crossings.keys.contains(tName)) {
        maps(idx)(tName) = size
      }
      i += 1
    }
    var idx = 0
    while (idx < dims) {
      val m = maps(idx).withDefaultValue(0)
      crossings.map.keys.foreach {
        case (n1, n2) =>
          sums(idx) += m(n1) * m(n2)
      }
      idx += 1
    }
    sums
  }

  // (Array[Option[A]], Array[Option[C]], FeatureBuilder[F])
  def multiFeatureValues[F](a: ARRAY, c: ARRAY, fbs: Array[FeatureBuilder[F]]): Unit = {
    var i = 0
    val counts = multiFeatureDimension(c)
    while (i < fbs.length) {
      fbs(i).init(counts(i))
      i += 1
    }
    i = 0
    while (i < n) {
      val f = features(i)
      val fb = fbs(mapping(f.transformer.name))
      fb.prepare(f.transformer)
      f.unsafeBuildFeatures(a(i), c(i), fb)
      i += 1
    }
  }

}<|MERGE_RESOLUTION|>--- conflicted
+++ resolved
@@ -19,13 +19,9 @@
 
 import com.spotify.featran.transformers.{ConvertFunction, Converter, Settings, Transformer => FTransformer}
 
-<<<<<<< HEAD
 import scala.reflect.runtime.universe._
-import scala.collection.mutable
 import scala.language.{higherKinds, implicitConversions}
-=======
 import scala.collection.{breakOut, mutable}
->>>>>>> 76261aad
 import scala.reflect.ClassTag
 /**
  * Companion object for [[FeatureSpec]].
@@ -110,7 +106,7 @@
 
   def convert[M[_], C](input: M[T])
     (implicit fw: Converter[C], ct: ClassTag[C], dt: CollectionType[M]): M[C] = {
-    import dt.Ops._
+    import CollectionType.ops._
     input.map{row => fw.convert(row, features.toList)}
   }
 
