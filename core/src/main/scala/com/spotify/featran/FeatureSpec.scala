/*
 * Copyright 2017 Spotify AB.
 *
 * Licensed under the Apache License, Version 2.0 (the "License");
 * you may not use this file except in compliance with the License.
 * You may obtain a copy of the License at
 *
 *     http://www.apache.org/licenses/LICENSE-2.0
 *
 * Unless required by applicable law or agreed to in writing,
 * software distributed under the License is distributed on an
 * "AS IS" BASIS, WITHOUT WARRANTIES OR CONDITIONS OF ANY
 * KIND, either express or implied.  See the License for the
 * specific language governing permissions and limitations
 * under the License.
 */

package com.spotify.featran

import com.spotify.featran.transformers.{Settings, Transformer}

import scala.collection.mutable
import scala.language.{higherKinds, implicitConversions}

case class Cross(name1: String, name2: String, combine: (Double, Double) => Double = _ * _)

/**
 * Companion object for [[FeatureSpec]].
 */
object FeatureSpec {

  private[featran] type ARRAY = Array[Option[Any]]

  /**
   * Create a new [[FeatureSpec]] for input record type `T`.
   * @tparam T input record type to extract features from
   */
  def of[T]: FeatureSpec[T] = new FeatureSpec[T](Array.empty)

<<<<<<< HEAD
=======
  /**
   * Combine multiple [[FeatureSpec]]s into a single spec.
   */
>>>>>>> 8e275753
  def combine[T](specs: FeatureSpec[T]*): FeatureSpec[T] = {
    require(specs.nonEmpty, "Empty specs")
    new FeatureSpec(specs.map(_.features).reduce(_ ++ _))
  }
}

/**
 * Encapsulate specification for feature extraction and transformation.
 * @tparam T input record type to extract features from
 */
class FeatureSpec[T] private[featran] (private[featran] val features: Array[Feature[T, _, _, _]]) {

  /**
   * Add a required field specification.
   * @param f function to extract feature `A` from record `T`
   * @param t [[com.spotify.featran.transformers.Transformer Transformer]] for extracted feature `A`
   * @tparam A extracted feature type
   */
  def required[A](f: T => A)(t: Transformer[A, _, _]): FeatureSpec[T] =
    optional(t => Some(f(t)))(t)

  /**
   * Add an optional field specification.
   * @param f function to extract feature `Option[A]` from record `T`
   * @param default default for missing values
   * @param t [[com.spotify.featran.transformers.Transformer Transformer]] for extracted feature `A`
   * @tparam A extracted feature type
   */
  def optional[A](f: T => Option[A], default: Option[A] = None)
                 (t: Transformer[A, _, _]): FeatureSpec[T] =
    new FeatureSpec[T](this.features :+ new Feature(f, default, t))

  /**
   * Extract features from a input collection.
   *
   * This is done in two steps, a `reduce` step over the collection to aggregate feature summary,
   * and a `map` step to transform values using the summary.
   * @param input input collection
   * @tparam M input collection type, e.g. `Array`, `List`
   */
  def extract[M[_]: CollectionType](input: M[T]): FeatureExtractor[M, T] =
    new FeatureExtractor[M, T](new FeatureSet[T](features), input, None)

  /**
   * Extract features from a input collection using settings from a previous session.
   *
   * This bypasses the `reduce` step in [[extract]] and uses feature summary from settings exported
   * in a previous session.
   * @param input input collection
   * @param settings JSON settings from a previous session
   * @tparam M input collection type, e.g. `Array`, `List`
   */
  def extractWithSettings[M[_]: CollectionType](input: M[T], settings: M[String])
  : FeatureExtractor[M, T] =
    new FeatureExtractor[M, T](new FeatureSet[T](features), input, Some(settings))

  def cross(cross: Cross*): CrossFeatureSpec[T] =
    CrossFeatureSpec(this, cross.toList)

}

private class Feature[T, A, B, C](val f: T => Option[A],
                                  val default: Option[A],
                                  val transformer: Transformer[A, B, C])
  extends Serializable {

  def get(t: T): Option[A] = f(t).orElse(default)

  // Option[A] => Option[B]
  def unsafePrepare(a: Option[Any]): Option[B] =
    a.asInstanceOf[Option[A]].map(transformer.aggregator.prepare)

  // (Option[B], Option[B]) => Option[B]
  def unsafeSum(x: Option[Any], y: Option[Any]): Option[Any] =
    (x.asInstanceOf[Option[B]], y.asInstanceOf[Option[B]]) match {
      case (Some(a), Some(b)) => Some(transformer.aggregator.semigroup.plus(a, b))
      case (Some(a), None) => Some(a)
      case (None, Some(b)) => Some(b)
      case _ => None
    }

  // Option[B] => Option[C]
  def unsafePresent(b: Option[Any]): Option[C] =
    b.asInstanceOf[Option[B]].map(transformer.aggregator.present)

  // Option[C] => Int
  def unsafeFeatureDimension(c: Option[Any]): Int =
    transformer.optFeatureDimension(c.asInstanceOf[Option[C]])

  // Option[C] => Array[String]
  def unsafeFeatureNames(c: Option[Any]): Seq[String] =
    transformer.optFeatureNames(c.asInstanceOf[Option[C]])

  // (Option[A], Option[C], FeatureBuilder[F])
  def unsafeBuildFeatures(a: Option[Any], c: Option[Any], fb: FeatureBuilder[_]): Unit =
    transformer.optBuildFeatures(a.asInstanceOf[Option[A]], c.asInstanceOf[Option[C]], fb)

  // Option[C]
  def unsafeSettings(c: Option[Any]): Settings = transformer.settings(c.asInstanceOf[Option[C]])

<<<<<<< HEAD
  def toIndex(map: Map[String, Int]): Int = {
    assert(map.contains(transformer.name))
    map(transformer.name)
  }
=======
  def toIndex(map: Map[String, Int]): Int = map(transformer.name)
>>>>>>> 8e275753

}

class FeatureSet[T](private[featran] val features: Array[Feature[T, _, _, _]])
  extends Serializable {
  {
    val (_, dups) = features
      .foldLeft((Set.empty[String], Set.empty[String])) { case ((u, d), f) =>
        val n = f.transformer.name
        if (u.contains(n)) {
          (u, d + n)
        } else {
          (u + n, d)
        }
      }
    require(dups.isEmpty, "duplicate transformer names: " + dups.mkString(", "))
  }

  import FeatureSpec.ARRAY

  private val n = features.length

  // T => Array[Option[A]]
  def unsafeGet(t: T): ARRAY = features.map(_.get(t))

  // Array[Option[A]] => Array[Option[B]]
  def unsafePrepare(a: ARRAY): ARRAY = {
    require(n == a.length)
    var i = 0
    val r = Array.fill[Option[Any]](n)(null)
    while (i < n) {
      r(i) = features(i).unsafePrepare(a(i))
      i += 1
    }
    r
  }

  // (Array[Option[B]], Array[Option[B]]) => Array[Option[B]]
  def unsafeSum(lhs: ARRAY, rhs: ARRAY): ARRAY = {
    require(n == lhs.length)
    require(n == rhs.length)
    val r = Array.fill[Option[Any]](n)(null)
    var i = 0
    while (i < n) {
      r(i) = features(i).unsafeSum(lhs(i), rhs(i))
      i += 1
    }
    r
  }

  // Array[Option[B]] => Array[Option[C]]
  def unsafePresent(b: ARRAY): ARRAY = {
    require(n == b.length)
    var i = 0
    val r = Array.fill[Option[Any]](n)(null)
    while (i < n) {
      r(i) = features(i).unsafePresent(b(i))
      i += 1
    }
    r
  }

  // Maps Feature Index into (Array offset, Feature Index)
  def featureDimensionIndex(c: ARRAY): mutable.Map[Int, Range] = {
    require(n == c.length)
    var map = new mutable.HashMap[Int, Range]
    var i = 0
    var sum = 0
    while (i < n) {
      val length = features(i).unsafeFeatureDimension(c(i))
      map.put(i, Range(sum, sum+length))
      sum += length
      i += 1
    }
    map
  }

  // Array[Option[C]] => Int
  def featureDimension(c: ARRAY): Int = {
    require(n == c.length)
    var sum = 0
    var i = 0
    while (i < n) {
      sum += features(i).unsafeFeatureDimension(c(i))
      i += 1
    }
    sum
  }

  // Array[Option[C]] => Array[String]
  def featureNames(c: ARRAY): Seq[String] = {
    require(n == c.length)
    val b = Seq.newBuilder[String]
    var i = 0
    while (i < n) {
      features(i).unsafeFeatureNames(c(i)).foreach(b += _)
      i += 1
    }
    b.result()
  }

  // (Array[Option[A]], Array[Option[C]], FeatureBuilder[F])
  def featureValues[F](a: ARRAY, c: ARRAY, fb: FeatureBuilder[F]): Unit = {
    require(n == c.length)
    fb.init(featureDimension(c))
    var i = 0
    while (i < n) {
      features(i).unsafeBuildFeatures(a(i), c(i), fb)
      i += 1
    }
  }

  // Array[Option[C]] => Array[String]
  def multiFeatureNames(c: ARRAY, mapping: Map[String, Int]): Seq[Seq[String]] = {
    require(n == c.length)
    val dims = mapping.values.toSet.size
    val b = 0.until(dims).map(_ => Seq.newBuilder[String])
    var i = 0
    while (i < n) {
      val feature = features(i)
      val idx = feature.toIndex(mapping)
      feature.unsafeFeatureNames(c(i)).foreach(b(idx) += _)
      i += 1
    }
    b.map(_.result())
  }

  // Array[Option[C]] => Array[Int]
  def multiFeatureDimension(c: ARRAY, mapping: Map[String, Int]): Array[Int] = {
    val dims = mapping.values.toSet.size
    val featureCount = Array.fill[Int](dims)(0)
    var i = 0
    while (i < n) {
      val feature = features(i)
      val idx = feature.toIndex(mapping)
      featureCount(idx) += features(i).unsafeFeatureDimension(c(i))
      i += 1
    }
    featureCount
  }

  // (Array[Option[A]], Array[Option[C]], FeatureBuilder[F])
  def multiFeatureValues[F](
    a: ARRAY,
    c: ARRAY,
    fb: Array[FeatureBuilder[F]],
    mapping: Map[String, Int]): Unit = {

    require(fb.length == mapping.values.toSet.size)

    val counts = multiFeatureDimension(c, mapping)

    fb.zip(counts).foreach{case(b, cnt) => b.init(cnt)}

    var i = 0
    while (i < n) {
      val feature = features(i)
      assert(mapping.contains(feature.transformer.name))
      val builder = fb(mapping(feature.transformer.name))
      features(i).unsafeBuildFeatures(a(i), c(i), builder)
      i += 1
    }
  }

  // Option[C]
  def featureSettings(c: ARRAY): Seq[Settings] = {
    require(n == c.length)
    val b = Seq.newBuilder[Settings]
    var i = 0
    while (i < n) {
      b += features(i).unsafeSettings(c(i))
      i += 1
    }
    b.result()
  }

  def decodeAggregators(s: Seq[Settings]): ARRAY = {
    val m: Map[String, Settings] = s.map(x => (x.name, x))(scala.collection.breakOut)
    features.map { feature =>
      val name = feature.transformer.name
      require(m.contains(name), s"Missing settings for $name")
      feature.transformer.decodeAggregator(m(feature.transformer.name).aggregators)
    }
  }

  //================================================================================
  // For MultiFeatureSpec and MultiFeatureExtractor
  //================================================================================

  // Array[Option[C]] => Array[String]
  def multiFeatureNames(c: ARRAY, dims: Int, mapping: Map[String, Int]): Seq[Seq[String]] = {
    require(n == c.length)
    val b = 0.until(dims).map(_ => Seq.newBuilder[String])
    var i = 0
    while (i < n) {
      val feature = features(i)
      val idx = feature.toIndex(mapping)
      feature.unsafeFeatureNames(c(i)).foreach(b(idx) += _)
      i += 1
    }
    b.map(_.result())
  }

  // Array[Option[C]] => Array[Int]
  def multiFeatureDimension(c: ARRAY, dims: Int, mapping: Map[String, Int]): Array[Int] = {
    val featureCount = Array.fill[Int](dims)(0)
    var i = 0
    while (i < n) {
      val feature = features(i)
      val idx = feature.toIndex(mapping)
      featureCount(idx) += features(i).unsafeFeatureDimension(c(i))
      i += 1
    }
    featureCount
  }

  // (Array[Option[A]], Array[Option[C]], FeatureBuilder[F])
  def multiFeatureValues[F](a: ARRAY, c: ARRAY, fbs: Array[FeatureBuilder[F]],
                            dims: Int, mapping: Map[String, Int]): Unit = {

    var i = 0
    val counts = multiFeatureDimension(c, dims, mapping)
    while (i < fbs.length) {
      fbs(i).init(counts(i))
      i += 1
    }

    i = 0
    while (i < n) {
      val feature = features(i)
      val builder = fbs(mapping(feature.transformer.name))
      feature.unsafeBuildFeatures(a(i), c(i), builder)
      i += 1
    }
  }

}<|MERGE_RESOLUTION|>--- conflicted
+++ resolved
@@ -37,12 +37,9 @@
    */
   def of[T]: FeatureSpec[T] = new FeatureSpec[T](Array.empty)
 
-<<<<<<< HEAD
-=======
   /**
    * Combine multiple [[FeatureSpec]]s into a single spec.
    */
->>>>>>> 8e275753
   def combine[T](specs: FeatureSpec[T]*): FeatureSpec[T] = {
     require(specs.nonEmpty, "Empty specs")
     new FeatureSpec(specs.map(_.features).reduce(_ ++ _))
@@ -143,14 +140,7 @@
   // Option[C]
   def unsafeSettings(c: Option[Any]): Settings = transformer.settings(c.asInstanceOf[Option[C]])
 
-<<<<<<< HEAD
-  def toIndex(map: Map[String, Int]): Int = {
-    assert(map.contains(transformer.name))
-    map(transformer.name)
-  }
-=======
   def toIndex(map: Map[String, Int]): Int = map(transformer.name)
->>>>>>> 8e275753
 
 }
 
@@ -221,7 +211,7 @@
     var sum = 0
     while (i < n) {
       val length = features(i).unsafeFeatureDimension(c(i))
-      map.put(i, Range(sum, sum+length))
+      map.put(i, Range(sum, sum + length))
       sum += length
       i += 1
     }
