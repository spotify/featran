/*
 * Copyright 2017 Spotify AB.
 *
 * Licensed under the Apache License, Version 2.0 (the "License");
 * you may not use this file except in compliance with the License.
 * You may obtain a copy of the License at
 *
 *     http://www.apache.org/licenses/LICENSE-2.0
 *
 * Unless required by applicable law or agreed to in writing,
 * software distributed under the License is distributed on an
 * "AS IS" BASIS, WITHOUT WARRANTIES OR CONDITIONS OF ANY
 * KIND, either express or implied.  See the License for the
 * specific language governing permissions and limitations
 * under the License.
 */

package com.spotify.featran

import java.io.{ByteArrayInputStream, ByteArrayOutputStream, ObjectInputStream, ObjectOutputStream}

import breeze.linalg.{DenseVector, SparseVector}
import breeze.math.Semiring
import breeze.storage.Zero
<<<<<<< HEAD
import cats.kernel.Semigroup
=======
import com.spotify.featran.transformers.Transformer
>>>>>>> 8e275753

import scala.collection.mutable
import scala.language.higherKinds
import scala.reflect.ClassTag

<<<<<<< HEAD
trait FeatureGetter[T] extends Serializable with Semigroup[T] { self =>
  def get(name: String, idx: Int, t: T): Double
}

=======
sealed trait FeatureRejection
object FeatureRejection {
  case class OutOfBound(lower: Double, upper: Double, actual: Double) extends FeatureRejection
  case class Unseen(labels: Set[String]) extends FeatureRejection
  case class WrongDimension(expected: Int, actual: Int) extends FeatureRejection
}

/**
 * Type class for types to build feature into.
 * @tparam T output feature type
 */
>>>>>>> 8e275753
trait FeatureBuilder[T] extends Serializable { self =>

  private val _rejections: mutable.Map[String, FeatureRejection] = mutable.Map.empty

  def reject(transformer: Transformer[_, _, _], reason: FeatureRejection): Unit = {
    val name = transformer.name
    require(!rejections.contains(name), s"Transformer $name already rejected")
    _rejections(name) = reason
  }

  def rejections: Map[String, FeatureRejection] = {
    val r = _rejections.toMap
    _rejections.clear()
    r
  }

  /**
   * Initialize the builder for a record. This should be called only once per input row.
   * @param dimension total feature dimension
   */
  def init(dimension: Int): Unit

  /**
   * Gather builder result for a result. This should be called only once per input row.
   */
  def result: T

  /**
   * Add a single feature value. The total number of values added and skipped should equal to
   * dimension in [[init]].
   */
  def add(name: String, value: Double): Unit

  /**
   * Skip a single feature value. The total number of values added and skipped should equal to
   * dimension in [[init]].
   */
  def skip(): Unit

  /**
   * Add multiple feature values. The total number of values added and skipped should equal to
   * dimension in [[init]].
   */
  def add[M[_]](names: Iterator[String], values: M[Double])
               (implicit ev: M[Double] => Seq[Double]): Unit = {
    val i = values.iterator
    while (names.hasNext && i.hasNext) {
      add(names.next(), i.next())
    }
  }

  /**
   * Skip multiple feature values. The total number of values added and skipped should equal to
   * dimension in [[init]].
   */
  def skip(n: Int): Unit = {
    var i = 0
    while (i < n) {
      skip()
      i += 1
    }
  }

  /**
   * Create a [[FeatureBuilder]] for type `U` by converting the result type `T` with `f`.
   */
  def map[U](f: T => U): FeatureBuilder[U] = new FeatureBuilder[U] {
    private val delegate = self
    private val g = f
    override def init(dimension: Int): Unit = delegate.init(dimension)
    override def add(name: String, value: Double): Unit = delegate.add(name, value)
    override def skip(): Unit = delegate.skip()
    override def result: U = g(delegate.result)
  }

}

object FeatureBuilder {
  def apply[F: FeatureBuilder](): FeatureBuilder[F] = {
    val fb = implicitly[FeatureBuilder[F]]
    val buffer = new ByteArrayOutputStream()
    val out = new ObjectOutputStream(buffer)
    out.writeObject(fb)
    val bytes = buffer.toByteArray
    val in = new ObjectInputStream(new ByteArrayInputStream(bytes))
    in.readObject().asInstanceOf[FeatureBuilder[F]]
  }


  implicit def arrayFG[T: ClassTag : FloatingPoint]: FeatureGetter[Array[T]] =
    new FeatureGetter[Array[T]] {
      private val fp = implicitly[FloatingPoint[T]]
      override def get(name: String, idx: Int, t: Array[T]): Double = {
        require(t.length > idx)
        fp.toDouble(t(idx))
      }
      override def combine(t1: Array[T], t2: Array[T]): Array[T] = t1 ++ t2
    }

  implicit def arrayFB[T: ClassTag : FloatingPoint] : FeatureBuilder[Array[T]] =
    new FeatureBuilder[Array[T]] {
      private var array: Array[T] = _
      private var offset: Int = 0
      private val fp = implicitly[FloatingPoint[T]]
      override def init(dimension: Int): Unit = {
        offset = 0
        array = new Array[T](dimension)
      }
      override def add(name: String, value: Double): Unit = {
        array(offset) = fp.fromDouble(value)
        offset += 1
      }
      override def skip(): Unit = offset += 1
      override def skip(n: Int): Unit = offset += n
      override def result: Array[T] = {
        require(offset == array.length)
        offset = 0
        array.clone()
      }
    }

  // Workaround for CanBuildFrom not serializable
  trait CanBuild[T, M] extends Serializable {
    def apply(): mutable.Builder[T, M]
  }
  private def newCB[T, M](f: () => mutable.Builder[T, M]) = new CanBuild[T, M] {
    override def apply(): mutable.Builder[T, M] = f()
  }

  // Collection types in _root_.scala.*
  //scalastyle:off public.methods.have.type
  implicit def traversableCB[T] = newCB(() => Traversable.newBuilder[T])
  implicit def iterableCB[T] = newCB(() => Iterable.newBuilder[T])
  implicit def seqCB[T] = newCB(() => Seq.newBuilder[T])
  implicit def indexedSeqCB[T] = newCB(() => IndexedSeq.newBuilder[T])
  implicit def listCB[T] = newCB(() => List.newBuilder[T])
  implicit def vectorCB[T] = newCB(() => Vector.newBuilder[T])
  //scalastyle:on public.methods.have.type

  implicit def traversableFB[M[_] <: Traversable[_], T: ClassTag : FloatingPoint]
  (implicit cb: CanBuild[T, M[T]]): FeatureBuilder[M[T]]
  = new FeatureBuilder[M[T]] {
    private var b: mutable.Builder[T, M[T]] = _
    private val fp = implicitly[FloatingPoint[T]]
    override def init(dimension: Int): Unit = b = cb()
    override def add(name: String, value: Double): Unit = b += fp.fromDouble(value)
    override def skip(): Unit = b += fp.fromDouble(0.0)
    override def result: M[T] = b.result()
  }

  implicit def denseVectorFG[T: ClassTag : FloatingPoint]
  : FeatureGetter[DenseVector[T]] =
    new FeatureGetter[DenseVector[T]] {
      private val fp = implicitly[FloatingPoint[T]]
      override def get(name: String, idx: Int, t: DenseVector[T]): Double = {
        require(t.size > idx)
        fp.toDouble(t(idx))
      }
      override def combine(t1: DenseVector[T], t2: DenseVector[T]): DenseVector[T] =
        DenseVector(t1.data ++ t2.data)
    }

  implicit def denseVectorFB[T: ClassTag : FloatingPoint]: FeatureBuilder[DenseVector[T]] =
    implicitly[FeatureBuilder[Array[T]]].map(DenseVector(_))

  implicit def sparseVectorFG[T: ClassTag : FloatingPoint : Semiring : Zero]
  : FeatureGetter[SparseVector[T]] =
    new FeatureGetter[SparseVector[T]] {
      private val fp = implicitly[FloatingPoint[T]]
      override def get(name: String, idx: Int, t: SparseVector[T]): Double = {
        require(t.size > idx)
        fp.toDouble(t(idx))
      }
      override def combine(t1: SparseVector[T], t2: SparseVector[T]): SparseVector[T] =
        SparseVector(t1.length + t2.length)(t1.activeIterator.toList ++ t2.activeIterator.toList:_*)
    }

  implicit def sparseVectorFB[T: ClassTag : FloatingPoint : Semiring : Zero]
  : FeatureBuilder[SparseVector[T]] = new FeatureBuilder[SparseVector[T]] {
    private var dim: Int = _
    private var offset: Int = 0
    private val queue: mutable.Queue[(Int, T)] = mutable.Queue.empty
    private val fp = implicitly[FloatingPoint[T]]
    override def init(dimension: Int): Unit = {
      dim = dimension
      offset = 0
      queue.clear()
    }
    override def add(name: String, value: Double): Unit = {
      queue.enqueue((offset, fp.fromDouble(value)))
      offset += 1
    }
    override def skip(): Unit = offset += 1
    override def skip(n: Int): Unit = offset += n
    override def result: SparseVector[T] = {
      require(offset == dim)
      SparseVector(dim)(queue: _*)
    }
  }

<<<<<<< HEAD
  implicit def mapFG[T: ClassTag : FloatingPoint]
  : FeatureGetter[Map[String, T]] =
    new FeatureGetter[Map[String, T]] {
      private val fp = implicitly[FloatingPoint[T]]
      override def get(name: String, idx: Int, t: Map[String, T]): Double = {
        t.get(name).map(fp.toDouble).getOrElse(0.0)
      }
      override def combine(t1: Map[String, T], t2: Map[String, T]): Map[String, T] =
        t1 ++ t2
    }

  implicit def mapFB[T: ClassTag : FloatingPoint]
    : FeatureBuilder[Map[String, T]] = new FeatureBuilder[Map[String, T]] {
      private var map: mutable.LinkedHashMap[String, T] = _
=======
  implicit def mapFB[T: ClassTag : FloatingPoint]: FeatureBuilder[Map[String, T]] =
    new FeatureBuilder[Map[String, T]] { self =>
      private var b: mutable.Builder[(String, T), Map[String, T]] = _
>>>>>>> 8e275753
      private val fp = implicitly[FloatingPoint[T]]
      override def init(dimension: Int): Unit = b = Map.newBuilder[String, T]
      override def add(name: String, value: Double): Unit = b += name -> fp.fromDouble(value)
      override def skip(): Unit = Unit
      override def skip(n: Int): Unit = Unit
      override def result: Map[String, T] = b.result()
    }
}<|MERGE_RESOLUTION|>--- conflicted
+++ resolved
@@ -22,22 +22,17 @@
 import breeze.linalg.{DenseVector, SparseVector}
 import breeze.math.Semiring
 import breeze.storage.Zero
-<<<<<<< HEAD
 import cats.kernel.Semigroup
-=======
 import com.spotify.featran.transformers.Transformer
->>>>>>> 8e275753
 
 import scala.collection.mutable
 import scala.language.higherKinds
 import scala.reflect.ClassTag
 
-<<<<<<< HEAD
 trait FeatureGetter[T] extends Serializable with Semigroup[T] { self =>
   def get(name: String, idx: Int, t: T): Double
 }
 
-=======
 sealed trait FeatureRejection
 object FeatureRejection {
   case class OutOfBound(lower: Double, upper: Double, actual: Double) extends FeatureRejection
@@ -49,7 +44,6 @@
  * Type class for types to build feature into.
  * @tparam T output feature type
  */
->>>>>>> 8e275753
 trait FeatureBuilder[T] extends Serializable { self =>
 
   private val _rejections: mutable.Map[String, FeatureRejection] = mutable.Map.empty
@@ -128,17 +122,6 @@
 }
 
 object FeatureBuilder {
-  def apply[F: FeatureBuilder](): FeatureBuilder[F] = {
-    val fb = implicitly[FeatureBuilder[F]]
-    val buffer = new ByteArrayOutputStream()
-    val out = new ObjectOutputStream(buffer)
-    out.writeObject(fb)
-    val bytes = buffer.toByteArray
-    val in = new ObjectInputStream(new ByteArrayInputStream(bytes))
-    in.readObject().asInstanceOf[FeatureBuilder[F]]
-  }
-
-
   implicit def arrayFG[T: ClassTag : FloatingPoint]: FeatureGetter[Array[T]] =
     new FeatureGetter[Array[T]] {
       private val fp = implicitly[FloatingPoint[T]]
@@ -250,7 +233,6 @@
     }
   }
 
-<<<<<<< HEAD
   implicit def mapFG[T: ClassTag : FloatingPoint]
   : FeatureGetter[Map[String, T]] =
     new FeatureGetter[Map[String, T]] {
@@ -262,14 +244,9 @@
         t1 ++ t2
     }
 
-  implicit def mapFB[T: ClassTag : FloatingPoint]
-    : FeatureBuilder[Map[String, T]] = new FeatureBuilder[Map[String, T]] {
-      private var map: mutable.LinkedHashMap[String, T] = _
-=======
   implicit def mapFB[T: ClassTag : FloatingPoint]: FeatureBuilder[Map[String, T]] =
     new FeatureBuilder[Map[String, T]] { self =>
       private var b: mutable.Builder[(String, T), Map[String, T]] = _
->>>>>>> 8e275753
       private val fp = implicitly[FloatingPoint[T]]
       override def init(dimension: Int): Unit = b = Map.newBuilder[String, T]
       override def add(name: String, value: Double): Unit = b += name -> fp.fromDouble(value)
