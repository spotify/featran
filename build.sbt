/*
 * Copyright 2016 Spotify AB.
 *
 * Licensed under the Apache License, Version 2.0 (the "License");
 * you may not use this file except in compliance with the License.
 * You may obtain a copy of the License at
 *
 *     http://www.apache.org/licenses/LICENSE-2.0
 *
 * Unless required by applicable law or agreed to in writing,
 * software distributed under the License is distributed on an
 * "AS IS" BASIS, WITHOUT WARRANTIES OR CONDITIONS OF ANY
 * KIND, either express or implied.  See the License for the
 * specific language governing permissions and limitations
 * under the License.
 */

import com.typesafe.sbt.SbtGit.GitKeys.gitRemoteRepo

val algebirdVersion = "0.13.4"
val breezeVersion = "1.0-RC2"
val circeVersion = "0.9.1"
val commonsMathVersion = "3.6.1"
val flinkVersion = "1.4.2"
val hadoopVersion = "2.8.0"
val paradiseVersion = "2.1.1"
val scalacheckVersion = "1.13.5"
val scalatestVersion = "3.0.5"
val scaldingVersion = "0.17.4"
val scioVersion = "0.5.5"
val simulacrumVersion = "0.12.0"
val sparkVersion = "2.3.0"
val tensorflowVersion = "1.8.0"
<<<<<<< HEAD
val xgBoostVersion = "0.71-20180420-230cb9b7"
val shapelessDatatypeVersion = "0.1.6"
=======
val xgBoostVersion = "0.72-20180627-1214081f"
>>>>>>> 76261aad

val CompileTime = config("compile-time").hide

val commonSettings = Seq(
  organization := "com.spotify",
  name := "featran",
  description := "Feature Transformers",
  scalaVersion := "2.11.12",
  crossScalaVersions := Seq("2.11.12", "2.12.6"),
  scalacOptions ++= commonScalacOptions,
  scalacOptions in (Compile, doc) ++= Seq("-skip-packages", "org.apache"),
  javacOptions ++= Seq("-source", "1.8", "-target", "1.8", "-Xlint:unchecked"),
  javacOptions in (Compile, doc) := Seq("-source", "1.8"),
  libraryDependencies ++= Seq(
    "com.github.mpilquist" %% "simulacrum" % simulacrumVersion % CompileTime,
    compilerPlugin("org.scalamacros" %% "paradise" % "2.1.1" cross CrossVersion.full)
  ),
  ivyConfigurations += CompileTime,
  unmanagedClasspath in Compile ++= update.value.select(configurationFilter(CompileTime.name)),
  // Release settings
  publishTo := Some(
    if (isSnapshot.value) Opts.resolver.sonatypeSnapshots
    else Opts.resolver.sonatypeStaging),
  releaseCrossBuild := true,
  releasePublishArtifactsAction := PgpKeys.publishSigned.value,
  publishMavenStyle := true,
  publishArtifact in Test := false,
  sonatypeProfileName := "com.spotify",
  licenses := Seq("Apache 2" -> url("http://www.apache.org/licenses/LICENSE-2.0.txt")),
  homepage := Some(url("https://github.com/spotify/featran")),
  scmInfo := Some(
    ScmInfo(url("https://github.com/spotify/featran.git"),
            "scm:git:git@github.com:spotify/featran.git")),
  developers := List(
    Developer(id = "sinisa_lyh",
              name = "Neville Li",
              email = "neville.lyh@gmail.com",
              url = url("https://twitter.com/sinisa_lyh")),
    Developer(id = "rwhitcomb",
              name = "Richard Whitcomb",
              email = "richwhitjr@gmail.com",
              url = url("https://twitter.com/rwhitcomb")),
    Developer(id = "ravwojdyla",
              name = "Rafal Wojdyla",
              email = "ravwojdyla@gmail.com",
              url = url("https://twitter.com/ravwojdyla")),
    Developer(id = "fallonfofallon",
              name = "Fallon Chen",
              email = "fallon@spotify.com",
              url = url("https://twitter.com/fallonfofallon")),
    Developer(id = "andrew_martin92",
              name = "Andrew Martin",
              email = "andrewsmartin.mg@gmail.com",
              url = url("https://twitter.com/andrew_martin92")),
    Developer(id = "regadas",
              name = "Filipe Regadas",
              email = "filiperegadas@gmail.com",
              url = url("https://twitter.com/regadas")),
    Developer(id = "slhansen",
              name = "Samantha Hansen",
              email = "slhansen@spotify.com",
              url = url("https://github.com/slhansen"))
  )
)

val noPublishSettings = Seq(
  publish := {},
  publishLocal := {},
  publishArtifact := false
)

lazy val root: Project = project
  .in(file("."))
  .enablePlugins(GhpagesPlugin, ScalaUnidocPlugin)
  .settings(commonSettings)
  .settings(noPublishSettings)
  .settings(
    siteSubdirName in ScalaUnidoc := "api",
    addMappingsToSiteDir(mappings in (ScalaUnidoc, packageDoc), siteSubdirName in ScalaUnidoc),
    gitRemoteRepo := "git@github.com:spotify/featran.git",
    // com.spotify.featran.java pollutes namespaces and breaks unidoc class path
    unidocProjectFilter in (ScalaUnidoc, unidoc) := inAnyProject -- inProjects(java) -- inProjects(
      examples),
    mappings in makeSite ++= Seq(
      file("site/index.html") -> "index.html",
      file("examples/target/site/Examples.scala.html") -> "examples/Examples.scala.html"
    )
  )
  .aggregate(
    core,
    java,
    flink,
    scalding,
    scio,
    spark,
    numpy,
    tensorflow,
    xgboost
  )

lazy val core: Project = project
  .in(file("core"))
  .settings(commonSettings)
  .settings(
    name := "core",
    moduleName := "featran-core",
    description := "Feature Transformers",
    libraryDependencies ++= Seq(
      "com.twitter" %% "algebird-core" % algebirdVersion,
      "org.scalanlp" %% "breeze" % breezeVersion,
      "org.scalacheck" %% "scalacheck" % scalacheckVersion % "test",
      "org.scalatest" %% "scalatest" % scalatestVersion % "test",
      "org.apache.commons" % "commons-math3" % commonsMathVersion % "test"
    ),
    libraryDependencies ++= Seq(
      "io.circe" %% "circe-core",
      "io.circe" %% "circe-generic",
      "io.circe" %% "circe-parser"
    ).map(_ % circeVersion)
  )

lazy val java: Project = project
  .in(file("java"))
  .settings(commonSettings)
  .settings(
    name := "java",
    moduleName := "featran-java",
    description := "Feature Transformers - java",
    skip in Compile := scalaBinaryVersion.value == "2.12",
    skip in Test := scalaBinaryVersion.value == "2.12",
    skip in publish := scalaBinaryVersion.value == "2.12",
    libraryDependencies ++= {
      if (scalaBinaryVersion.value == "2.12") Nil
      else
        Seq(
          "org.scalacheck" %% "scalacheck" % scalacheckVersion % "test",
          "org.scalatest" %% "scalatest" % scalatestVersion % "test",
          "me.lyh" % "xgboost4j" % xgBoostVersion % "provided"
        )
    },
    // workaround for `dependsOn(core % "test->test")` pulling in scalacheck & scalatest dependencies
    projectDependencies := {
      if (scalaBinaryVersion.value == "2.12") Nil
      else
        Seq(
          (projectID in core).value,
          (projectID in tensorflow).value,
          (projectID in xgboost).value
        )
    }
  )
  .dependsOn(
    core,
    core % "test->test",
    tensorflow,
    xgboost
  )

lazy val flink: Project = project
  .in(file("flink"))
  .settings(commonSettings)
  .settings(
    name := "flink",
    moduleName := "featran-flink",
    description := "Feature Transformers - Flink",
    skip in Compile := scalaBinaryVersion.value == "2.12",
    skip in Test := scalaBinaryVersion.value == "2.12",
    skip in publish := scalaBinaryVersion.value == "2.12",
    libraryDependencies ++= {
      if (scalaBinaryVersion.value == "2.12") Nil
      else
        Seq(
          "org.apache.flink" %% "flink-scala" % flinkVersion % "provided",
          "org.apache.flink" %% "flink-clients" % flinkVersion % "provided",
          "org.scalatest" %% "scalatest" % scalatestVersion % "test"
        )
    }
  )
  .dependsOn(
    core,
    core % "test->test"
  )

lazy val scalding: Project = project
  .in(file("scalding"))
  .settings(commonSettings)
  .settings(
    name := "scalding",
    moduleName := "featran-scalding",
    description := "Feature Transformers - Scalding",
    resolvers += "Concurrent Maven Repo" at "http://conjars.org/repo",
    libraryDependencies ++= Seq(
      "com.twitter" %% "scalding-core" % scaldingVersion % "provided",
      "org.apache.hadoop" % "hadoop-client" % hadoopVersion % "provided",
      "org.scalatest" %% "scalatest" % scalatestVersion % "test"
    )
  )
  .dependsOn(
    core,
    core % "test->test"
  )

lazy val scio: Project = project
  .in(file("scio"))
  .settings(commonSettings)
  .settings(
    name := "scio",
    moduleName := "featran-scio",
    description := "Feature Transformers - Scio",
    libraryDependencies ++= Seq(
      "com.spotify" %% "scio-core" % scioVersion % "provided",
      "com.spotify" %% "scio-test" % scioVersion % "test"
    )
  )
  .dependsOn(
    core,
    core % "test->test"
  )

lazy val spark: Project = project
  .in(file("spark"))
  .settings(commonSettings)
  .settings(
    name := "spark",
    moduleName := "featran-spark",
    description := "Feature Transformers - Spark",
    skip in Compile := scalaBinaryVersion.value == "2.12",
    skip in Test := scalaBinaryVersion.value == "2.12",
    skip in publish := scalaBinaryVersion.value == "2.12",
    libraryDependencies ++= {
      if (scalaBinaryVersion.value == "2.12") Nil
      else
        Seq(
          "org.apache.spark" %% "spark-core" % sparkVersion % "provided",
          "org.scalatest" %% "scalatest" % scalatestVersion % "test"
        )
    }
  )
  .dependsOn(
    core,
    core % "test->test"
  )

lazy val numpy: Project = project
  .in(file("numpy"))
  .settings(commonSettings)
  .settings(
    name := "numpy",
    moduleName := "featran-numpy",
    description := "Feature Transformers - NumPy",
    libraryDependencies ++= Seq(
      "org.scalatest" %% "scalatest" % scalatestVersion % "test"
    )
  )
  .dependsOn(core)

lazy val tensorflow: Project = project
  .in(file("tensorflow"))
  .settings(commonSettings)
  .settings(
    name := "tensorflow",
    moduleName := "featran-tensorflow",
    description := "Feature Transformers - TensorFlow",
    libraryDependencies ++= Seq(
      "org.tensorflow" % "proto" % tensorflowVersion,
      "me.lyh" %% "shapeless-datatype-tensorflow" % shapelessDatatypeVersion,
      "org.scalacheck" %% "scalacheck" % scalacheckVersion % "test"
    )
  )
  .dependsOn(
    core,
    core % "test->test"
  )

lazy val xgboost: Project = project
  .in(file("xgboost"))
  .settings(commonSettings)
  .settings(
    name := "xgboost",
    moduleName := "featran-xgboost",
    description := "Feature Transformers - XGBoost",
    skip in Compile := scalaBinaryVersion.value == "2.12",
    skip in Test := scalaBinaryVersion.value == "2.12",
    skip in publish := scalaBinaryVersion.value == "2.12",
    libraryDependencies ++= {
      if (scalaBinaryVersion.value == "2.12") Nil
      else
        Seq(
          "me.lyh" % "xgboost4j" % xgBoostVersion % "provided",
          "org.scalacheck" %% "scalacheck" % scalacheckVersion % "test"
        )
    }
  )
  .dependsOn(
    core,
    core % "test->test"
  )

lazy val examples: Project = project
  .in(file("examples"))
  .settings(commonSettings)
  .settings(noPublishSettings)
  .settings(soccoSettings)
  .settings(
    name := "examples",
    moduleName := "featran-examples",
    description := "Feature Transformers - examples",
    libraryDependencies ++= Seq(
      "com.spotify" %% "scio-core" % scioVersion,
      "org.scalacheck" %% "scalacheck" % scalacheckVersion
    )
  )
  .dependsOn(core, scio, tensorflow)

lazy val featranJmh: Project = project
  .in(file("jmh"))
  .settings(commonSettings)
  .settings(noPublishSettings)
  .settings(
    name := "jmh",
    description := "Featran JMH Microbenchmarks",
    sourceDirectory in Jmh := (sourceDirectory in Test).value,
    classDirectory in Jmh := (classDirectory in Test).value,
    dependencyClasspath in Jmh := (dependencyClasspath in Test).value
  )
  .dependsOn(
    core,
    tensorflow
  )
  .enablePlugins(JmhPlugin)

lazy val commonScalacOptions = Seq(
  "-deprecation",
  "-encoding",
  "UTF-8",
  "-feature",
  "-language:higherKinds",
  "-language:implicitConversions",
  "-unchecked",
  "-Yno-adapted-args",
  "-Ywarn-dead-code",
  "-Xfuture"
)

lazy val soccoSettings = if (sys.env.contains("SOCCO")) {
  Seq(
    scalacOptions ++= Seq(
      "-P:socco:out:examples/target/site",
      "-P:socco:package_com.spotify.featran:http://spotify.github.io/featran/api",
      "-P:socco:package_com.spotify.scio:http://spotify.github.io/scio/api"
    ),
    autoCompilerPlugins := true,
    addCompilerPlugin("com.criteo.socco" %% "socco-plugin" % "0.1.9")
  )
} else {
  Nil
}<|MERGE_RESOLUTION|>--- conflicted
+++ resolved
@@ -31,12 +31,9 @@
 val simulacrumVersion = "0.12.0"
 val sparkVersion = "2.3.0"
 val tensorflowVersion = "1.8.0"
-<<<<<<< HEAD
-val xgBoostVersion = "0.71-20180420-230cb9b7"
+val xgBoostVersion = "0.72-20180627-1214081f"
 val shapelessDatatypeVersion = "0.1.6"
-=======
-val xgBoostVersion = "0.72-20180627-1214081f"
->>>>>>> 76261aad
+
 
 val CompileTime = config("compile-time").hide
 
