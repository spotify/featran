--- conflicted
+++ resolved
@@ -7,13 +7,8 @@
   publish:
     runs-on: ubuntu-latest
     steps:
-<<<<<<< HEAD
       - uses: actions/checkout@v2.3.4
-      - uses: olafurpg/setup-scala@v7
-=======
-      - uses: actions/checkout@v2.1.0
       - uses: olafurpg/setup-scala@v10
->>>>>>> f4835c20
       - uses: olafurpg/setup-gpg@v2
       - name: Publish ${{ github.ref }}
         run: sbt ci-release
